--- conflicted
+++ resolved
@@ -386,15 +386,9 @@
     ($ch:expr, $byte:expr) => (($ch << 6) | ($byte & 63u8) as u32)
 }
 
-<<<<<<< HEAD
 #[stable(feature = "rust1", since = "1.0.0")]
 impl Borrow<str> for String {
-    fn borrow(&self) -> &str { &self[] }
-=======
-#[unstable(feature = "collections", reason = "trait is unstable")]
-impl BorrowFrom<String> for str {
-    fn borrow_from(owned: &String) -> &str { &owned[..] }
->>>>>>> 9ea84aee
+    fn borrow(&self) -> &str { &self[..] }
 }
 
 #[stable(feature = "rust1", since = "1.0.0")]
